--- conflicted
+++ resolved
@@ -55,18 +55,11 @@
     }
 
     //Set CDT denom
-<<<<<<< HEAD
     let basket: Basket = deps.querier.query_wasm_smart(
         config.clone().positions_contract, 
         &CDPQueryMsg::GetBasket{ })?;
         
     config.cdt_denom = basket.credit_asset.info.to_string();
-=======
-    let res: Basket = deps.querier.query_wasm_smart(
-        config.clone().positions_contract, 
-        &CDPQueryMsg::GetBasket{ })?;
-    config.cdt_denom = res.credit_asset.info.to_string();
->>>>>>> 4b93d57c
 
     //Save Config
     CONFIG.save(deps.storage, &config)?;
@@ -384,22 +377,6 @@
     //...swap for auctioned asset
     if !auction.auction_asset.amount.is_zero() && auction.auction_start_time <= env.block.time.seconds() {
 
-<<<<<<< HEAD
-        //Get MBRN price
-        let res: PriceResponse = deps.querier.query_wasm_smart(
-            config.clone().oracle_contract.to_string(), 
-            &OracleQueryMsg::Price {
-                    asset_info: AssetInfo::NativeToken {
-                        denom: config.clone().mbrn_denom,
-                    },
-                    twap_timeframe: config.clone().twap_timeframe,
-                    basket_id: None,
-                })?;
-        let mbrn_price = res.price;
-                
-        //Get auction asset price
-        let res: PriceResponse = deps.querier.query_wasm_smart(
-=======
         //Get desired_asset price
         let desired_res: PriceResponse = deps.querier.query_wasm_smart(
             config.clone().oracle_contract.to_string(), 
@@ -417,7 +394,6 @@
                 
         //Get auction asset price
         let auction_res: PriceResponse = deps.querier.query_wasm_smart(
->>>>>>> 4b93d57c
             config.clone().oracle_contract.to_string(), 
             &OracleQueryMsg::Price {
                     asset_info: AssetInfo::NativeToken {
@@ -426,20 +402,9 @@
                     twap_timeframe: config.clone().twap_timeframe,
                     oracle_time_limit: 600,
                     basket_id: None,
-<<<<<<< HEAD
-                })?;
-        let auction_asset_price = res.price;
-
-        //Get value of sent MBRN
-        let mbrn_value = decimal_multiplication(mbrn_price, Decimal::from_ratio(coin.amount, Uint128::one()))?;
-
-        //Get value of auction asset - discount
-        let mut auction_asset_value = decimal_multiplication(auction_asset_price, Decimal::from_ratio(auction.auction_asset.amount, Uint128::one()))?;
-=======
                 })?;      
         //Get value of auction asset
         let mut auction_asset_value = auction_res.get_value(auction.auction_asset.amount)?;
->>>>>>> 4b93d57c
         
         //Get discount
         let discount_ratio = get_discount_ratio(env.clone(), auction.clone().auction_start_time, config.clone())?;
@@ -508,7 +473,6 @@
                 denom: auction.auction_asset.info.to_string(),
                 amount: successful_swap_amount,
             }],
-<<<<<<< HEAD
         }));
 
         //Update or Remove Auction
@@ -517,9 +481,6 @@
         } else {
             FEE_AUCTIONS.save(deps.storage, auction_asset.clone().to_string(), &auction)?;
         }
-=======
-        })); 
->>>>>>> 4b93d57c
 
         //If there is overpay, send it back to the sender
         if !overpay.is_zero() {
@@ -600,15 +561,6 @@
 
         let res: PriceResponse = deps.querier.query_wasm_smart(
             config.clone().oracle_contract.to_string(), 
-<<<<<<< HEAD
-            &OracleQueryMsg::Price {
-                    asset_info: AssetInfo::NativeToken {
-                        denom: config.clone().mbrn_denom,
-                    },
-                    twap_timeframe: config.clone().twap_timeframe,
-                    basket_id: None,
-                })?;
-=======
         &OracleQueryMsg::Price {
                 asset_info: AssetInfo::NativeToken {
                     denom: config.clone().mbrn_denom,
@@ -617,7 +569,6 @@
                 oracle_time_limit: 600,
                 basket_id: None,
             })?;
->>>>>>> 4b93d57c
         let mbrn_price = res.price;
 
         //Get credit price at peg to further incentivize recapitalization
@@ -786,11 +737,7 @@
         )?);
     }
 
-<<<<<<< HEAD
-    //Save or Remove auction
-=======
     //Update or Remove DebtAuction 
->>>>>>> 4b93d57c
     if auction.remaining_recapitalization.is_zero() {
         DEBT_AUCTION.remove(deps.storage);
     } else {
@@ -832,11 +779,7 @@
             
         } else {
             Err(StdError::GenericErr {
-<<<<<<< HEAD
-                msg: format!("Auction asset: {}, auction has ended", auction_asset),
-=======
                 msg: format!("Auction asset: {}, doesn't have an ongoing auction", auction_asset),
->>>>>>> 4b93d57c
             })
         }
     } else {
