--- conflicted
+++ resolved
@@ -19,8 +19,6 @@
     },
     "liquidity_contract": {
       "description": "Liquidity contract address",
-<<<<<<< HEAD
-=======
       "anyOf": [
         {
           "$ref": "#/definitions/Addr"
@@ -43,7 +41,6 @@
     },
     "oracle_contract": {
       "description": "Oracle contract address",
->>>>>>> 4b93d57c
       "anyOf": [
         {
           "$ref": "#/definitions/Addr"
@@ -61,11 +58,7 @@
       }
     },
     "positions_contract": {
-<<<<<<< HEAD
-      "description": "Positions contract address",
-=======
       "description": "Positions contract address, used to source a canonical debt token denom",
->>>>>>> 4b93d57c
       "anyOf": [
         {
           "$ref": "#/definitions/Addr"
@@ -90,31 +83,15 @@
       "description": "Osmosis Proxy",
       "type": "object",
       "required": [
-<<<<<<< HEAD
-=======
         "is_position_contract",
->>>>>>> 4b93d57c
         "non_token_contract_auth",
         "owner",
         "total_minted"
       ],
       "properties": {
-<<<<<<< HEAD
-        "liquidity_multiplier": {
-          "description": "Liquidity multiplier for CDT mint caps",
-          "anyOf": [
-            {
-              "$ref": "#/definitions/Decimal"
-            },
-            {
-              "type": "null"
-            }
-          ]
-=======
         "is_position_contract": {
           "description": "Is a position's contract?",
           "type": "boolean"
->>>>>>> 4b93d57c
         },
         "non_token_contract_auth": {
           "description": "Authority over non-token contract messages",
