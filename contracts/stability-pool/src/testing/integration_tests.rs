--- conflicted
+++ resolved
@@ -35,15 +35,9 @@
     pub enum Osmo_MockExecuteMsg {
         MintTokens {
             denom: String,
-<<<<<<< HEAD
-            mint_to_address: String,
-            amount: Uint128,
-        },
-=======
             amount: Uint128,
             mint_to_address: Option<String>,
         }
->>>>>>> 4b93d57c
     }
 
     #[derive(Serialize, Deserialize, Debug, Clone, PartialEq, Eq, JsonSchema)]
@@ -589,13 +583,8 @@
                 ]
             );
 
-<<<<<<< HEAD
-            //Reunstake Success
-            let withdraw_msg = ExecuteMsg::Withdraw { amount: Uint128::new(100_001u128) };
-=======
             //Rewithdrawl Success
             let withdraw_msg = ExecuteMsg::Withdraw { amount: Uint128::new(100_004u128) };
->>>>>>> 4b93d57c
             let cosmos_msg = sp_contract
                 .call(withdraw_msg, vec![])
                 .unwrap();
@@ -640,34 +629,14 @@
             );
             app.execute(Addr::unchecked(USER), cosmos_msg).unwrap();
 
-            //Assert success
+            //Assert success, 2nd depodit is withdrawn bc it'd leave below the minimum amount (5)
             let resp: AssetPool = app
                 .wrap()
                 .query_wasm_smart(sp_contract.addr(), &QueryMsg::AssetPool { user: None, deposit_limit: None, start_after: None })
                 .unwrap();
             assert_eq!(
                 resp.deposits,
-<<<<<<< HEAD
-                vec![
-                    Deposit {
-                        user: Addr::unchecked(USER),
-                        amount: Decimal::percent(1_00),
-                        deposit_time: 1571797419, 
-                        last_accrued: app.block_info().time.seconds(),
-                        unstake_time: Some(app.block_info().time.seconds()),
-                    },
-                    Deposit {
-                        user: Addr::unchecked(USER),
-                        amount: Decimal::percent(99_998_00),
-                        deposit_time: 1571797419, 
-                        //Updated during the withdrawal
-                        last_accrued: app.block_info().time.seconds(),
-                        unstake_time: None,
-                    }
-                ]
-=======
                 vec![ ]
->>>>>>> 4b93d57c
             );
         }
 
