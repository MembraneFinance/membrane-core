--- conflicted
+++ resolved
@@ -2091,15 +2091,11 @@
                     asset_info: basket.clone().credit_asset.info,
                     oracle_info: Some(AssetOracleInfo {
                         basket_id: basket.clone().basket_id,
-<<<<<<< HEAD
-                        osmosis_pools_for_twap: vec![credit_twap],
-=======
                         pools_for_osmo_twap: vec![credit_twap],
                         is_usd_par: false,
                         lp_pool_info: None,
                         decimals: 6,
                         pyth_price_feed_id: None,
->>>>>>> 4b93d57c
                     }),
                     remove: false,
                 })?,
