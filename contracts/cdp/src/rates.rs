--- conflicted
+++ resolved
@@ -605,11 +605,7 @@
 ) -> StdResult<Uint128>{
     //Get discount
     let discount: Decimal = querier.query_wasm_smart(discounts_contract, &DiscountQueryMsg::UserDiscount { user })?;
-<<<<<<< HEAD
-
-=======
-    
->>>>>>> 4b93d57c
+    
     let discounted_interest = {
         let percent_of_interest = decimal_subtraction(Decimal::one(), discount)?;
         decimal_multiplication(Decimal::from_ratio(undiscounted_interest, Uint128::one()), percent_of_interest)?
