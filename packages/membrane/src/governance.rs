--- conflicted
+++ resolved
@@ -5,14 +5,10 @@
 
 use self::helpers::is_safe_link;
 
-<<<<<<< HEAD
-pub const MINIMUM_PROPOSAL_REQUIRED_THRESHOLD_PERCENTAGE: u64 = 66;
-=======
 //Osmosis Constants
 pub const BLOCKS_PER_DAY: u64 = 2400; //6 sec blocks
 
 pub const MINIMUM_PROPOSAL_REQUIRED_THRESHOLD_PERCENTAGE: u64 = 51;
->>>>>>> 4b93d57c
 pub const MAX_PROPOSAL_REQUIRED_THRESHOLD_PERCENTAGE: u64 = 100;
 pub const MAX_PROPOSAL_REQUIRED_QUORUM_PERCENTAGE: u64 = 100;
 pub const MINIMUM_PROPOSAL_REQUIRED_QUORUM_PERCENTAGE: u64 = 33;
